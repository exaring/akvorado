--- conflicted
+++ resolved
@@ -11,19 +11,16 @@
 - 🩹: bug fix
 - 🌱: miscellaneous change
 
-<<<<<<< HEAD
 ## Unreleased
 
 - 💥 *console*: persist metadata cache on the default `docker compose` setup
+- 🩹 *orchestrator*: fix panic in networks CSV refresher
+- 🌱 *console*: add support for PostgreSQL and MySQL to store filters
+
+## 1.10.1 - 2024-04-14
+
 - 🩹 *inlet*: fix versioning of metadata cache
 - 🩹 *orchestrator*: fix panic in networks CSV refresher
-- 🌱 *console*: add support for PostgreSQL and MySQL to store filters
-=======
-## 1.10.1 - 2024-04-14
-
-- 🩹 *inlet*: fix versioning of metadata cache
-- 🩹 *orchestrator*: fix panic in networks CSV refresher
->>>>>>> 1360464e
 
 ## 1.10.0 - 2024-04-08
 
